--- conflicted
+++ resolved
@@ -383,13 +383,8 @@
 
   private def decodeArvoMessage(messageData: Option[MessageData], aDecoder: Option[MessageDecoder[_]]): Option[Seq[AvroRecord]] = {
     // only Avro decoders are supported
-<<<<<<< HEAD
-    val avroDecoder: Option[AvroDecoder] = decoder match {
-      case Some(aDecoder: AvroDecoder) => Option(aDecoder)
-=======
     val avroDecoder: Option[AvroDecoder] = aDecoder map {
       case avroDecoder: AvroDecoder => avroDecoder
->>>>>>> c3c3deea
       case _ => throw new IllegalStateException("Only Avro decoding is supported")
     }
 
