--- conflicted
+++ resolved
@@ -10,11 +10,7 @@
     }]);
 
     app.run(function($rootScope, $log, $timeout, BrokerSvc, ConsumerSvc, TopicSvc, WebSockets) {
-<<<<<<< HEAD
-        $rootScope.version = "0.19.5";
-=======
         $rootScope.version = "0.20.0";
->>>>>>> 6389f48f
         $rootScope.BrokerSvc = BrokerSvc;
         $rootScope.ConsumerSvc = ConsumerSvc;
         $rootScope.TopicSvc = TopicSvc;
