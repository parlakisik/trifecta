package com.github.ldaniels528.trifecta

/**
  * Trifecta Application Constants
  * @author lawrence.daniels@gmail.com
  */
object AppConstants {
<<<<<<< HEAD
  val VERSION = "0.22.0rc7"
  val KAFKA_VERSION = "0.10.1.0"
=======
  val VERSION = "0.22.0rc8b"
  val KAFKA_VERSION = "0.9.0.1"
>>>>>>> 7ece1c54

  /////////////////////////////////////////////////////////
  // Events
  /////////////////////////////////////////////////////////

  val CONSUMER_DELTAS = "consumer_deltas"
  val MESSAGE_SAMPLE = "sample"
  val TOPIC_DELTAS = "topic_deltas"

}<|MERGE_RESOLUTION|>--- conflicted
+++ resolved
@@ -5,13 +5,8 @@
   * @author lawrence.daniels@gmail.com
   */
 object AppConstants {
-<<<<<<< HEAD
-  val VERSION = "0.22.0rc7"
+  val VERSION = "0.22.0rc8b"
   val KAFKA_VERSION = "0.10.1.0"
-=======
-  val VERSION = "0.22.0rc8b"
-  val KAFKA_VERSION = "0.9.0.1"
->>>>>>> 7ece1c54
 
   /////////////////////////////////////////////////////////
   // Events
