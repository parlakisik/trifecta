--- conflicted
+++ resolved
@@ -8,11 +8,7 @@
 val akkaVersion = "2.3.14"
 val apacheCurator = "3.1.0"
 val casbahVersion = "3.1.1"
-<<<<<<< HEAD
 val kafkaVersion = "0.9.0.1"
-=======
-val kafkaVersion = "0.8.2.0"
->>>>>>> 5beb868b
 val paradiseVersion = "2.1.0"
 val playVersion = "2.4.6"
 val twitterBijection = "0.9.2"
